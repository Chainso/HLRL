--- conflicted
+++ resolved
@@ -1,5 +1,5 @@
 import queue
-from multiprocessing import Barrier, Queue
+from multiprocessing import Barrier, Pipe, Queue
 from typing import Any, Callable, Dict, Iterable, Optional, Tuple
 
 from hlrl.core.agents import OffPolicyAgent
@@ -11,8 +11,12 @@
     An agent that sends its experiences into a queue 1 at a time rather than
     training directly.
     """
-<<<<<<< HEAD
-    def __init__(self, agent: OffPolicyAgent, experience_replay: PER):
+    def __init__(
+            self,
+            agent: OffPolicyAgent,
+            experience_replay: PER,
+            param_pipe: Optional[Pipe] = None
+        ):
         """
         Creates the queue agent, that passes experiences to a queue to be
         inserting into replay buffer.
@@ -21,10 +25,12 @@
             agent: The off policy agent to wrap.
             experience_replay: The PER object responsible for computing the
                 errors and priorites of experiences.
+            param_pipe: The pipe to receive models parameters from.
         """
         super().__init__(agent)
 
         self.experience_replay = experience_replay
+        self.param_pipe = param_pipe
 
     def __reduce__(self) -> Tuple[type, Tuple[Any, ...]]:
         """
@@ -33,7 +39,23 @@
         Returns:
             The serialized wrapper.
         """
-        return (type(self), (self.obj, self.experience_replay))
+        return (type(self), (self.obj, self.experience_replay, self.param_pipe))
+
+    def receive_parameters(self) -> None:
+        """
+        Checks to see if a new set of model parameters are available, and
+        the model if there is.
+        """
+        if self.param_pipe is not None and self.param_pipe.poll():
+            # Make sure to save env episodes and env steps since those would not
+            # be correct coming from another process
+            env_episodes = self.algo.env_episodes
+            env_steps = self.algo.env_steps
+
+            self.algo.load(self.param_pipe.recv())
+
+            self.algo.env_episodes = env_episodes
+            self.algo.env_steps = env_steps
 
     def train_step(
             self,
@@ -41,23 +63,6 @@
             batch_size: int,
             experience_queue: Queue
         ) -> bool:
-=======
-    def __init__(self, algo, param_pipe = None):
-        """
-        Creates the queue agent on the algorithm.
-        """
-        super().__init__(algo)
-
-        self.param_pipe = param_pipe
-
-    def __reduce__(self):
-        return (type(self), (self.obj, self.param_pipe))
-
-    def train_step(self,
-                   ready_experiences: Dict[str, Iterable[Any]],
-                   batch_size: int,
-                   experience_queue: Queue) -> bool:
->>>>>>> 77f59777
         """
         Trains on the ready experiences.
 
@@ -71,16 +76,7 @@
             small.
         """
         # Check to see if a new model was sent
-        if self.param_pipe is not None and self.param_pipe.poll():
-            # Make sure to save env episodes and env steps since those would not
-            # be correct coming from another process
-            env_episodes = self.algo.env_episodes
-            env_steps = self.algo.env_steps
-
-            self.algo.load(self.param_pipe.recv())
-
-            self.algo.env_episodes = env_episodes
-            self.algo.env_steps = env_steps
+        self.receive_parameters()
 
         added = False
 
